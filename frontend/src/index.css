--- conflicted
+++ resolved
@@ -20,38 +20,7 @@
   --color-btn-disabled-text: #9ca3af;
   --color-error: #ef4444;
   --color-success: #22c55e;
-<<<<<<< HEAD
-=======
-  
-  --font-family: 'Inter', -apple-system, BlinkMacSystemFont, 'Segoe UI', Roboto, Oxygen, Ubuntu, Cantarell, 'Open Sans', 'Helvetica Neue', sans-serif;
 
-  /* Color palette */
-  --color-primary-dark: #1d4ed8;  /* Darker shade of primary */
-  --color-secondary: #4b5563;     /* Secondary gray color */
-  --color-accent-hover: #3b82f6;  /* Accent color for hover effects */
-  --color-background: #f9fafb;    /* Light background color */
-  --color-text-light: #6b7280;    /* Light text color */
-  --color-white: #ffffff;         /* White */
-  --color-black: #000000;         /* Black */
-  
-  /* Spacing */
-  --spacing-xs: 0.25rem;
-  --spacing-sm: 0.5rem;
-  --spacing-md: 1rem;
-  --spacing-lg: 1.5rem;
-  --spacing-xl: 2rem;
-  
-  /* Border radius */
-  --border-radius-sm: 0.25rem;
-  --border-radius-md: 0.5rem;
-  --border-radius-lg: 0.75rem;
-  --border-radius-full: 9999px;
-  
-  /* Shadows */
-  --shadow-sm: 0 1px 2px 0 rgba(0, 0, 0, 0.05);
-  --shadow-md: 0 4px 6px -1px rgba(0, 0, 0, 0.1), 0 2px 4px -1px rgba(0, 0, 0, 0.06);
-  --shadow-lg: 0 10px 15px -3px rgba(0, 0, 0, 0.1), 0 4px 6px -2px rgba(0, 0, 0, 0.05);
->>>>>>> 450d3db4
 }
 
 .theme-dark {
@@ -76,64 +45,4 @@
   --color-btn-disabled-text: #a1a1aa;
   --color-error: #f87171;
   --color-success: #4ade80;
-<<<<<<< HEAD
-=======
 }
-
-body {
-  font-family: var(--font-family);
-  line-height: 1.5;
-  font-weight: 400;
-  margin: 0;
-  padding: 0;
-  background-color: var(--color-bg);
-  color: var(--color-text);
-}
-
-h1, h2, h3, h4, h5, h6 {
-  font-family: var(--font-family);
-  font-weight: 600;
-  line-height: 1.2;
-}
-
-button, input, select, textarea {
-  font-family: var(--font-family);
-}
-
-/* Tailwind CSS utility classes using CSS variables */
-.bg-primary {
-  background-color: var(--color-primary);
-}
-
-.bg-secondary {
-  background-color: var(--color-secondary);
-}
-
-.bg-accent {
-  background-color: var(--color-accent);
-}
-
-.bg-background {
-  background-color: var(--color-background);
-}
-
-.text-primary {
-  color: var(--color-primary);
-}
-
-.text-secondary {
-  color: var(--color-secondary);
-}
-
-.hover\:bg-accent:hover {
-  background-color: var(--color-accent-hover);
-}
-
-.hover\:text-accent:hover {
-  color: var(--color-accent-hover);
-}
-
-.shadow-md {
-  box-shadow: var(--shadow-md);
->>>>>>> 450d3db4
-}
def register_blueprints(app):
    """Register all blueprints with the Flask app."""
    from .main import main_bp
    from .auth import auth_bp
    from .profile import profile_bp
    from .project import project_bp
    from .task import task_bp
    from .message import message_bp
    from .notification import notification_bp
    from .cache_management import cache_bp
    from .dashboard import dashboard_bp
    from .analytics import analytics_bp
    
    # New advanced feature blueprints
    from .task_advanced import task_advanced_bp
    from .message_advanced import message_advanced_bp
    from .finance import finance_bp
    from .analytics import analytics_bp
    
    app.register_blueprint(main_bp)
    app.register_blueprint(auth_bp, url_prefix='/auth')
    app.register_blueprint(profile_bp)
    app.register_blueprint(project_bp)
    app.register_blueprint(task_bp)
    app.register_blueprint(message_bp)
    app.register_blueprint(notification_bp)
    app.register_blueprint(cache_bp, url_prefix='/cache')
    app.register_blueprint(dashboard_bp)
<<<<<<< HEAD
=======
    
    # Register new advanced feature blueprints
    app.register_blueprint(task_advanced_bp, url_prefix='/task_advanced')
    app.register_blueprint(message_advanced_bp)
    app.register_blueprint(finance_bp, url_prefix='/finance')
>>>>>>> 152c2933
    app.register_blueprint(analytics_bp, url_prefix='/analytics')<|MERGE_RESOLUTION|>--- conflicted
+++ resolved
@@ -11,12 +11,6 @@
     from .dashboard import dashboard_bp
     from .analytics import analytics_bp
     
-    # New advanced feature blueprints
-    from .task_advanced import task_advanced_bp
-    from .message_advanced import message_advanced_bp
-    from .finance import finance_bp
-    from .analytics import analytics_bp
-    
     app.register_blueprint(main_bp)
     app.register_blueprint(auth_bp, url_prefix='/auth')
     app.register_blueprint(profile_bp)
@@ -26,12 +20,4 @@
     app.register_blueprint(notification_bp)
     app.register_blueprint(cache_bp, url_prefix='/cache')
     app.register_blueprint(dashboard_bp)
-<<<<<<< HEAD
-=======
-    
-    # Register new advanced feature blueprints
-    app.register_blueprint(task_advanced_bp, url_prefix='/task_advanced')
-    app.register_blueprint(message_advanced_bp)
-    app.register_blueprint(finance_bp, url_prefix='/finance')
->>>>>>> 152c2933
-    app.register_blueprint(analytics_bp, url_prefix='/analytics')+    app.register_blueprint(analytics_bp)